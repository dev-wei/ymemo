"""Main interface creation for the Voice Meeting App."""

import logging

import gradio as gr

from src.managers.session_manager import get_audio_session
from src.utils.status_manager import status_manager

from .button_state_manager import button_state_manager
from .interface_constants import (
    AVAILABLE_THEMES,
    BUTTON_TEXT,
    COPY_CONFIG,
    DEFAULT_THEME,
    DEFAULT_VALUES,
    FORM_LABELS,
    PLACEHOLDER_TEXT,
    TABLE_HEADERS,
    UI_DIMENSIONS,
    UI_TEXT,
)
from .interface_dialog_handlers import combined_update, handle_download_click
from .interface_handlers import (
    clear_dialog,
<<<<<<< HEAD
    delete_meeting_by_id_input,
=======
>>>>>>> f47335f6
    get_device_choices_and_default,
    handle_copy_event,
    immediate_transcription_update,
    refresh_devices,
<<<<<<< HEAD
    start_recording,
    stop_recording,
    submit_new_meeting,
)
from .interface_styles import APP_CSS, APP_JS
from .interface_utils import load_meetings_data
=======
)
from .interface_styles import APP_CSS, APP_JS
from .interface_utils import load_meetings_data
from .meeting_handlers import (
    delete_meeting_by_id_input,
    submit_new_meeting,
)
from .recording_handlers import (
    start_recording,
    stop_recording,
)
>>>>>>> f47335f6

logger = logging.getLogger(__name__)


# Utility functions moved to interface_utils.py


def update_button_states():
    """Update all button states based on current recording status.

    Returns:
        Tuple of button updates for (start_btn, stop_btn, save_btn)
    """
    try:
        current_status = status_manager.current_status
        return button_state_manager.get_button_update_tuple(current_status)
    except Exception as e:
        logger.error(f"Error updating button states: {e}")
        # Return safe defaults using the manager
        safe_updates = button_state_manager.get_safe_fallback_updates()
        return (
            safe_updates["start_btn"],
            safe_updates["stop_btn"],
            safe_updates["save_btn"],
        )


# Use themes from constants
THEMES = AVAILABLE_THEMES


def create_header():
    """Create the header section of the interface."""
    with gr.Row():
        gr.Markdown(
            f"""
            # {UI_TEXT["app_title"]}
            {UI_TEXT["app_subtitle"]}
            """,
            elem_classes=["header-text"],
        )


def create_meeting_list():
    """Create the meeting list panel with delete functionality."""
    with gr.Column(elem_classes=["meeting-list-container"]):
        gr.Markdown(UI_TEXT["meeting_list_title"])

        # Meeting list dataframe in its own container
        with gr.Column(elem_classes=["meeting-panel"]):
            meeting_list = gr.Dataframe(
                headers=TABLE_HEADERS["meeting_list"],
                datatype=["number", "str", "str", "str", "str"],  # number for ID
                value=load_meetings_data(),
                interactive=False,  # Make completely readonly
                show_search="search",  # Enable search functionality
                show_fullscreen_button=True,  # Allow fullscreen viewing
                show_copy_button=True,  # Enable copying data
                show_row_numbers=True,  # Show row numbers for additional clarity
                wrap=True,  # Enable text wrapping if needed
            )

        # Delete section - positioned below the table, outside the fixed-height panel
        with gr.Column(elem_classes=["delete-controls-section"]):
            with gr.Row():
                meeting_id_input = gr.Textbox(
                    label="Meeting ID to Delete",
                    placeholder="Enter meeting ID (e.g., 1, 2, 3)",
                    scale=3,
                )
                delete_meeting_btn = gr.Button(
                    "🗑️ Delete Meeting", variant="stop", scale=1, size="sm"
                )

            # Status message for delete operations
            delete_status = gr.HTML(
                value="💡 Enter a meeting ID from the table above and click Delete",
                visible=True,
            )

        return meeting_list, meeting_id_input, delete_meeting_btn, delete_status


def create_dialog_panel():
    """Create the dialog panel with meeting fields and chatbot."""
    with gr.Column(scale=4, elem_classes=["dialog-panel"]):
        gr.Markdown(UI_TEXT["live_dialog_title"])

        # Meeting fields
        with gr.Row():
            meeting_name_field = gr.Textbox(
                label=FORM_LABELS["meeting_name"],
                placeholder=PLACEHOLDER_TEXT["meeting_name"],
                value="",
            )
            duration_field = gr.Textbox(
                label=FORM_LABELS["duration"],
                value=DEFAULT_VALUES["duration_display"],
                interactive=False,
            )

        dialog_output = gr.Chatbot(
            value=[],  # Start with empty dialog
            type="messages",
            show_label=False,
            placeholder=PLACEHOLDER_TEXT["transcription_dialog"],
            height=UI_DIMENSIONS["dialog_height"],  # Set chatbot height
            show_copy_button=True,  # Enable individual message copy buttons
            show_copy_all_button=True,  # Enable copy all messages button
            watermark=COPY_CONFIG["watermark"],  # Add watermark to copied content
        )

        return meeting_name_field, duration_field, dialog_output


# get_device_choices_and_default moved to interface_handlers.py


def create_controls():
    """Create the audio controls panel."""

    with gr.Column(scale=2, elem_classes=["control-panel"]):
        gr.Markdown(UI_TEXT["audio_controls_title"])

        # Audio device selection
        device_choices, initial_device_index = get_device_choices_and_default()

        device_dropdown = gr.Dropdown(
            label=FORM_LABELS["audio_device"],
            choices=device_choices,
            value=initial_device_index,
            interactive=True,
            allow_custom_value=False,  # Disable custom values to prevent invalid indices
        )

        # Device refresh button
        refresh_btn = gr.Button(
            BUTTON_TEXT["refresh_devices"], size="sm", variant="secondary"
        )

        # Recording status
        status_text = gr.Textbox(
            label=FORM_LABELS["status"],
            value=status_manager.get_status_message(),
            interactive=False,
        )

        # Control buttons - Initialize with proper states using ButtonStateManager
        current_status = status_manager.current_status
        logger.info(f"🔍 Current status: {current_status}")
        button_configs = button_state_manager.get_button_configs(current_status)
        logger.info(
            f"🔍 Start button interactive: {button_configs['start_btn'].interactive}"
        )

        with gr.Row():
            start_btn = gr.Button(
                button_configs["start_btn"].text,
                variant=button_configs["start_btn"].variant,
                interactive=button_configs["start_btn"].interactive,
            )
            stop_btn = gr.Button(
                button_configs["stop_btn"].text,
                variant=button_configs["stop_btn"].variant,
                interactive=button_configs["stop_btn"].interactive,
            )

        # Save meeting button
        save_meeting_btn = gr.Button(
            button_configs["save_btn"].text,
            variant=button_configs["save_btn"].variant,
            interactive=button_configs["save_btn"].interactive,
        )

        # Download transcript button
        download_transcript_btn = gr.DownloadButton(
            label=BUTTON_TEXT["download_transcript"],
            variant="secondary",
            visible=False,  # Initially hidden until transcript is available
        )

        return (
            device_dropdown,
            refresh_btn,
            status_text,
            start_btn,
            stop_btn,
            save_meeting_btn,
            download_transcript_btn,
        )


def create_interface(theme_name: str = DEFAULT_THEME) -> gr.Blocks:
    """Create the main Gradio interface.

    Args:
        theme_name: Name of the theme to use

    Returns:
        Gradio Blocks interface
    """
    # Get theme
    theme = THEMES.get(theme_name, THEMES[DEFAULT_THEME])

    # Initialize audio devices - function moved to create_controls()
    # Use styles from separate file
    css = APP_CSS
    js_func = APP_JS

    with gr.Blocks(
        title="Voice Meeting App",
        theme=theme,
        css=css,
        js=js_func,
    ) as demo:
        # Header
        create_header()

        # Responsive layout structure
        # Desktop: [Meeting List] [Live Dialog] [Audio Controls]
        # Mobile: [Meeting List - Full Width] then [Live Dialog] [Audio Controls]

        # Meeting List - Full width on mobile, partial on desktop
        (
            meeting_list,
            meeting_id_input,
            delete_meeting_btn,
            delete_status,
        ) = create_meeting_list()

        # Dialog and Controls - Side by side on all screens, but different proportions
        with gr.Row(elem_classes=["main-content-row"]):
            # Center panel - Live Dialog
            meeting_name_field, duration_field, dialog_output = create_dialog_panel()

            # Right panel - Audio Controls
            (
                device_dropdown,
                refresh_btn,
                status_text,
                start_btn,
                stop_btn,
                save_meeting_btn,
                download_transcript_btn,
            ) = create_controls()

        # Status message component for user feedback (placed near save button)
        with gr.Row():
            save_status_message = gr.HTML(visible=False)

        # Get audio session manager
        audio_session = get_audio_session()

        # State management for real-time updates
        dialog_state = gr.State([])

        # Dialog state update function moved to interface_dialog_handlers.py

        # Event handlers moved to interface_handlers.py

        # Register callback with session manager
        audio_session.add_transcription_callback(immediate_transcription_update)

        # Timer for dialog updates only (not button updates)
        timer = gr.Timer(
            value=UI_DIMENSIONS["timer_interval"]
        )  # Check for updates every 500ms

        # Wire up event handlers
        refresh_btn.click(fn=refresh_devices, outputs=[device_dropdown, status_text])

        start_btn.click(
            fn=start_recording,
            inputs=[device_dropdown, dialog_state],
            outputs=[
                status_text,
                dialog_state,
                dialog_output,
                start_btn,
                stop_btn,
                save_meeting_btn,
            ],
        )

        stop_btn.click(
            fn=stop_recording,
            outputs=[status_text, start_btn, stop_btn, save_meeting_btn],
        )

        # Combined update function moved to interface_dialog_handlers.py

        # Timer for dialog, download button, and duration updates
        timer.tick(
            fn=combined_update,
            outputs=[
                dialog_state,
                dialog_output,
                download_transcript_btn,
                duration_field,
            ],
        )

        # Download click handler moved to interface_dialog_handlers.py

        download_transcript_btn.click(
            fn=handle_download_click, outputs=[download_transcript_btn]
        )

        # Clear dialog functionality - wire up chatbot's built-in clear event
        dialog_output.clear(
            fn=clear_dialog,
            outputs=[dialog_state, dialog_output],
            queue=False,  # Immediate response for clearing
        )

        # Copy event handler - wire up chatbot's copy event for analytics
        dialog_output.copy(
            fn=handle_copy_event,
            queue=False,  # Immediate response for copying
        )

        # Direct save functionality (replaces old sliding panel system)
        save_meeting_btn.click(
            fn=submit_new_meeting,
            inputs=[meeting_name_field, duration_field, dialog_output],
            outputs=[save_status_message, meeting_list],
        ).then(
            # Show the status message after submission
            fn=lambda: gr.update(visible=True),
            outputs=[save_status_message],
        )

        # Simple ID-based delete functionality
        delete_meeting_btn.click(
            fn=delete_meeting_by_id_input,
            inputs=[meeting_id_input],
            outputs=[meeting_list, delete_status],
        ).then(
            # Clear the input field after successful operation
            fn=lambda: "",
            outputs=[meeting_id_input],
        )

        # Note: Removed automatic button updates to prevent interference with clicks
        # Buttons are updated manually in the event handlers when needed

    return demo<|MERGE_RESOLUTION|>--- conflicted
+++ resolved
@@ -23,22 +23,10 @@
 from .interface_dialog_handlers import combined_update, handle_download_click
 from .interface_handlers import (
     clear_dialog,
-<<<<<<< HEAD
-    delete_meeting_by_id_input,
-=======
->>>>>>> f47335f6
     get_device_choices_and_default,
     handle_copy_event,
     immediate_transcription_update,
     refresh_devices,
-<<<<<<< HEAD
-    start_recording,
-    stop_recording,
-    submit_new_meeting,
-)
-from .interface_styles import APP_CSS, APP_JS
-from .interface_utils import load_meetings_data
-=======
 )
 from .interface_styles import APP_CSS, APP_JS
 from .interface_utils import load_meetings_data
@@ -50,7 +38,6 @@
     start_recording,
     stop_recording,
 )
->>>>>>> f47335f6
 
 logger = logging.getLogger(__name__)
 
